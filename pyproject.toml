--- conflicted
+++ resolved
@@ -7,11 +7,7 @@
     "python-dotenv>=1.1.0",
     "exceptiongroup>=1.2.2",
     "httpx>=0.28.1",
-<<<<<<< HEAD
-    "mcp>=1.8.2,<2.0.0",
-=======
     "mcp>=1.9.0,<2.0.0",
->>>>>>> d27d331c
     "openapi-pydantic>=0.5.1",
     "rich>=13.9.4",
     "typer>=0.15.2",
